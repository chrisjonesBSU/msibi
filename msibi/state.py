import os
import shutil
import warnings
from msibi import MSIBI, utils

import cmeutils as cme
from cmeutils.structure import gsd_rdf
import gsd
import gsd.hoomd
import mdtraj as md
<<<<<<< HEAD
import numpy as np
=======

>>>>>>> 3e2657d9

HOOMD2_HEADER = """
import hoomd
import hoomd.md
from hoomd.init import read_gsd

hoomd.context.initialize("")
try:
    system = read_gsd("{0}", frame=0, time_step=0)
except RuntimeError:
    from hoomd.deprecated.init import read_xml
    system = read_xml(filename="{0}", wrap_coordinates=True)
T_final = {1:.1f}

pot_width = {2:d}
nl = hoomd.md.nlist.cell()
table = hoomd.md.pair.table(width=pot_width, nlist=nl)

"""

HOOMD_TABLE_ENTRY = """
table.set_from_file('{type1}', '{type2}', filename='{potential_file}')
"""


class State(object):
    """A single state used as part of a multistate optimization.

    Attributes
    ----------
    kT : float
        Unitless heat energy (product of Boltzmann's constant and temperature).
    name : str
        State name. If no name is given, state will be named 'state-{kT:.3f}'
        (default None)
    traj_file : path or md.Trajectory
        The dcd or gsd trajectory associated with this state
        (default 'query.dcd')
    alpha : float
        
    top_file : path
        hoomdxml containing topology information (needed for dcd)
        (default None)
    backup_trajectory : bool
        True if each query trajectory is backed up (default False)

    """

    def __init__(
        self,
        name,
        kT,
        traj_file,
        optimizer,
        alpha=1.0,
        top_file=None,
        backup_trajectory=False,
    ):
        self.name = name
        self.kT = kT
        self.traj_file = os.path.abspath(traj_file)
        self.opt = optimizer
        if alpha < 0 or alpha > 1:
            raise ValueError("alpha should be between 0.0 and 1.0")
        self.alpha = float(alpha)
        self.dir = self._setup_dir(name, kT) 
        self.traj = md.load(self.traj_file )
        self.backup_trajectory = backup_trajectory
        self._is_gsd = True
        shutil.copy(
                os.path.join(utils.__path__[0], "hoomd_run_template.py"),
                self.dir
                )
        
    def reload_query_trajectory(self):
        """Reload the query trajectory. """
        if self.top_path:
            self.traj = md.load(self.traj_file, top=self.top_path)
        else:
            self.traj = md.load(self.traj_file)

    def save_runscript(
        self,
        table_potentials,
        table_width,
        engine="hoomd",
        runscript="hoomd_run_template.py",
    ):
        """Save the input script for the MD engine. """

        header = list()

        HOOMD_HEADER = HOOMD2_HEADER

        if self._is_gsd:
            header.append(
                    HOOMD_HEADER.format(self.traj_file, self.kT, table_width)
                    )
        else:
            header.append(
                    HOOMD_HEADER.format(self.top_path, self.kT, table_width)
                    )
        for type1, type2, potential_file in table_potentials:
            header.append(HOOMD_TABLE_ENTRY.format(**locals()))
        header = "".join(header)
        with open(os.path.join(self.dir, runscript)) as fh:
            body = "".join(fh.readlines())

        runscript_file = os.path.join(self.dir, "run.py")
        with open(runscript_file, "w") as fh:
            fh.write(header)
            fh.write(body)

    def _setup_dir(self, name, kT):
        """
        Handle the creation of a state specific directory each time a new
        State() object is created.
        """
        if not os.path.isdir("states"):
            os.mkdir("states")

        dir_name = f"{name}_{kT}"
        try:
            assert not os.path.isdir(os.path.join("states", dir_name))
            os.mkdir(os.path.join("states", dir_name))
        except:
            raise AssertionError("A State object has already "+
                            f"been created with a name of {name} "+
                            f"and a kT of {kT}")
        return os.path.abspath(os.path.join("states", dir_name))
<|MERGE_RESOLUTION|>--- conflicted
+++ resolved
@@ -8,11 +8,7 @@
 import gsd
 import gsd.hoomd
 import mdtraj as md
-<<<<<<< HEAD
-import numpy as np
-=======
 
->>>>>>> 3e2657d9
 
 HOOMD2_HEADER = """
 import hoomd
@@ -52,7 +48,7 @@
         The dcd or gsd trajectory associated with this state
         (default 'query.dcd')
     alpha : float
-        
+
     top_file : path
         hoomdxml containing topology information (needed for dcd)
         (default None)
@@ -78,7 +74,7 @@
         if alpha < 0 or alpha > 1:
             raise ValueError("alpha should be between 0.0 and 1.0")
         self.alpha = float(alpha)
-        self.dir = self._setup_dir(name, kT) 
+        self.dir = self._setup_dir(name, kT)
         self.traj = md.load(self.traj_file )
         self.backup_trajectory = backup_trajectory
         self._is_gsd = True
@@ -86,7 +82,7 @@
                 os.path.join(utils.__path__[0], "hoomd_run_template.py"),
                 self.dir
                 )
-        
+
     def reload_query_trajectory(self):
         """Reload the query trajectory. """
         if self.top_path:
