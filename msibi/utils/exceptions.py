##############################################################################
# MSIBI: A package for optimizing coarse-grained force fields using multistate
#   iterative Boltzmann inversion.
# Copyright (c) 2017 Vanderbilt University and the Authors
#
# Authors: Christoph Klein, Timothy C. Moore
#
# Permission is hereby granted, free of charge, to any person obtaining a copy
# of this software and associated documentation files, to deal
# in MSIBI without restriction, including without limitation the rights
# to use, copy, modify, merge, publish, distribute, sublicense, and/or sell
# # copies of MSIBI, and to permit persons to whom MSIBI is
# furnished to do so, subject to the following conditions:
#
# The above copyright notice and this permission notice shall be included in all
# copies or substantial portions of MSIBI.
#
# MSIBI IS PROVIDED "AS IS", WITHOUT WARRANTY OF ANY KIND, EXPRESS OR
# IMPLIED, INCLUDING BUT NOT LIMITED TO THE WARRANTIES OF MERCHANTABILITY,
# FITNESS FOR A PARTICULAR PURPOSE AND NONINFRINGEMENT. IN NO EVENT SHALL THE
# AUTHORS OR COPYRIGHT HOLDERS BE LIABLE FOR ANY CLAIM, DAMAGES OR OTHER
# LIABILITY, WHETHER IN AN ACTION OF CONTRACT, TORT OR OTHERWISE, ARISING FROM,
# OUT OF OR IN CONNECTION WITH MSIBI OR THE USE OR OTHER DEALINGS ALONG WITH
# MSIBI.
#
# You should have received a copy of the MIT license.
# If not, see <https://opensource.org/licenses/MIT/>.
##############################################################################

SUPPORTED_ENGINES = ["hoomd"]


class UnsupportedEngine(Exception):
    def __init__(self, engine):
<<<<<<< HEAD
        message = 'Unsupported engine: "{0}". Supported engines are: {1}'.format(
            engine, ", ".join(SUPPORTED_ENGINES)
=======
        message = (
            'Unsupported engine: "{0}". Supported engines are: {1}'.format(
                engine, ", ".join(SUPPORTED_ENGINES)
            )
>>>>>>> 6d77ef28
        )
        super(UnsupportedEngine, self).__init__(message)<|MERGE_RESOLUTION|>--- conflicted
+++ resolved
@@ -32,14 +32,9 @@
 
 class UnsupportedEngine(Exception):
     def __init__(self, engine):
-<<<<<<< HEAD
-        message = 'Unsupported engine: "{0}". Supported engines are: {1}'.format(
-            engine, ", ".join(SUPPORTED_ENGINES)
-=======
         message = (
             'Unsupported engine: "{0}". Supported engines are: {1}'.format(
                 engine, ", ".join(SUPPORTED_ENGINES)
             )
->>>>>>> 6d77ef28
         )
         super(UnsupportedEngine, self).__init__(message)