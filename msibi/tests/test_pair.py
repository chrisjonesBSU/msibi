import os
import pytest
import tempfile

import mdtraj as md
import numpy as np

from msibi.potentials import mie
from msibi.pair import Pair
from msibi.state import State
from msibi.utils.general import get_fn
from .base_test import BaseTest


<<<<<<< HEAD
dr = 0.1 / 6.0
r = np.arange(0, 2.5 + dr, dr)
pot_r = np.arange(0, 2.0 + dr, dr)
r_range = np.asarray([0.0, 2.5 + dr])
=======
dr = 0.1/6.0
r = np.arange(0, 2.5+dr, dr)
r_range = np.asarray([0.0, 2.5+dr])
>>>>>>> 5ff1b6f9
n_bins = 151
k_B = 1.9872041e-3  # kcal/mol-K
T = 298.0  # K


<<<<<<< HEAD
@pytest.fixture
def init_state(state_number):
    pair = Pair("0", "1", potential=mie(r, 1.0, 1.0))
    topology_filename = get_fn("final.hoomdxml")
    traj_filename = get_fn("state{0}/query.dcd".format(state_number))
    t = md.load(traj_filename, top=topology_filename)
    pair_list = t.top.select_pairs('name "0"', 'name "1"')
    rdf_filename = get_fn("state{0}/target-rdf.txt".format(state_number))
    rdf = np.loadtxt(rdf_filename)
    alpha = 0.5
    state_dir = get_fn("state{0}/".format(state_number))
    state = State(k_B * T, state_dir=state_dir, top_file="sys.hoomdxml", name="state0")
    pair.add_state(state, rdf, alpha, pair_list)
    return pair, state, rdf


def test_pair_name():
    pair, state, rdf = init_state(0)
    assert pair.name == "0-1"


def test_save_table_potential():
    pair = Pair("A", "B", potential=mie(r, 1.0, 1.0))
    pair.potential_file = tempfile.mkstemp()[1]
    pair.save_table_potential(r, dr)
    assert os.path.isfile(pair.potential_file)


def test_add_state():
    pair, state, rdf = init_state(0)
    assert np.array_equal(pair.states[state]["target_rdf"], rdf)
    assert pair.states[state]["current_rdf"] is None
    assert pair.states[state]["alpha"] == 0.5
    assert len(pair.states[state]["pair_indices"]) == 145152
    assert len(pair.states[state]["f_fit"]) == 0


def test_calc_current_rdf_no_smooth():
    pair, state, rdf = init_state(0)
    state.reload_query_trajectory()
    pair.compute_current_rdf(state, r_range, n_bins, smooth=False, max_frames=1e3)
    assert pair.states[state]["current_rdf"] is not None
    assert len(pair.states[state]["f_fit"]) > 0


def test_calc_current_rdf_smooth():
    pair, state, rdf = init_state(0)
    state.reload_query_trajectory()
    pair.compute_current_rdf(state, r_range, n_bins, smooth=True, max_frames=1e3)
    assert pair.states[state]["current_rdf"] is not None
    assert len(pair.states[state]["f_fit"]) > 0


def test_save_current_rdf():
    pair, state, rdf = init_state(0)
    state.reload_query_trajectory()
    pair.compute_current_rdf(state, r_range, n_bins, smooth=True, max_frames=1e3)
    pair.save_current_rdf(state, 0, 0.1 / 6.0)
    if not os.path.isdir("rdfs"):
        os.system("mkdir rdfs")
    assert os.path.isfile("rdfs/pair_0-1-state_state0-step0.txt")


def test_update_potential():
    """Make sure the potential changes after calculating RDF"""
    pair, state, rdf = init_state(0)
    state.reload_query_trajectory()
    pair.compute_current_rdf(state, r_range, n_bins, smooth=True, max_frames=1e3)
    pair.update_potential(np.arange(0, 2.5 + dr, dr), r_switch=1.8)
    assert not np.array_equal(pair.potential, pair.previous_potential)


def test_select_pairs():
    """Test selecting pairs with exclusions"""
    pair = Pair("tail", "tail", potential=mie(r, 1.0, 1.0))
    alpha = 0.5
    state_dir = get_fn("state0/")
    state = State(
        k_B * T, state_dir=state_dir, top_file=get_fn("2chains.hoomdxml"), name="state0"
    )
    rdf_filename = get_fn("state0/target-rdf.txt")
    rdf = np.loadtxt(rdf_filename)
    pair.add_state(state, rdf, alpha)
    pair.select_pairs(state, exclude_up_to=3)
    assert pair.states[state]["pair_indices"].shape[0] == 162
=======
class TestPair(BaseTest):
    def test_pair_name(self, state0):
        pair, state, rdf = state0
        assert pair.name == '0-1'

    def test_save_table_potential(self):
        pair = Pair('A', 'B', potential=mie(r, 1.0, 1.0))
        pair.potential_file = tempfile.mkstemp()[1]
        pair.save_table_potential(r, dr)
        assert os.path.isfile(pair.potential_file)

    def test_add_state(self, state0):
        pair, state, rdf = state0
        assert np.array_equal(pair.states[state]['target_rdf'], rdf)
        assert pair.states[state]['current_rdf'] is None
        assert pair.states[state]['alpha'] == 0.5
        assert len(pair.states[state]['pair_indices']) == 145152
        assert len(pair.states[state]['f_fit']) == 0

    def test_calc_current_rdf_no_smooth(self, state0):
        pair, state, rdf = state0
        state.reload_query_trajectory()
        pair.compute_current_rdf(state, r_range, n_bins, smooth=False, max_frames=1e3)
        assert pair.states[state]['current_rdf'] is not None
        assert len(pair.states[state]['f_fit']) > 0


    def test_calc_current_rdf_smooth(self, state0):
        pair, state, rdf = state0
        state.reload_query_trajectory()
        pair.compute_current_rdf(state, r_range, n_bins, smooth=True, max_frames=1e3)
        assert pair.states[state]['current_rdf'] is not None
        assert len(pair.states[state]['f_fit']) > 0


    def test_save_current_rdf(self, state0):
        pair, state, rdf = state0
        state.reload_query_trajectory()
        pair.compute_current_rdf(state, r_range, n_bins, smooth=True, max_frames=1e3)
        pair.save_current_rdf(state, 0, 0.1/6.0)
        if not os.path.isdir('rdfs'):
            os.system('mkdir rdfs')
        assert os.path.isfile('rdfs/pair_0-1-state_state0-step0.txt')

    def test_update_potential(self, state0):
        """Make sure the potential changes after calculating RDF"""
        pair, state, rdf = state0
        state.reload_query_trajectory()
        pair.compute_current_rdf(state, r_range, n_bins, smooth=True, max_frames=1e3)
        pair.update_potential(np.arange(0, 2.5+dr, dr), r_switch=1.8)
        assert not np.array_equal(pair.potential, pair.previous_potential)

    def test_select_pairs(self):
        """Test selecting pairs with exclusions"""
        pair = Pair('tail', 'tail', potential=mie(r, 1.0, 1.0))
        alpha = 0.5
        state_dir = get_fn('state0/')
        state = State(k_B*T, state_dir=state_dir,
                      top_file=get_fn('2chains.hoomdxml'), name='state0')
        rdf_filename = get_fn('state0/target-rdf.txt')
        rdf = np.loadtxt(rdf_filename)
        pair.add_state(state, rdf, alpha)
        pair.select_pairs(state, exclude_up_to=3)
        assert pair.states[state]['pair_indices'].shape[0] == 162
>>>>>>> 5ff1b6f9
<|MERGE_RESOLUTION|>--- conflicted
+++ resolved
@@ -12,170 +12,85 @@
 from .base_test import BaseTest
 
 
-<<<<<<< HEAD
 dr = 0.1 / 6.0
 r = np.arange(0, 2.5 + dr, dr)
-pot_r = np.arange(0, 2.0 + dr, dr)
 r_range = np.asarray([0.0, 2.5 + dr])
-=======
-dr = 0.1/6.0
-r = np.arange(0, 2.5+dr, dr)
-r_range = np.asarray([0.0, 2.5+dr])
->>>>>>> 5ff1b6f9
 n_bins = 151
 k_B = 1.9872041e-3  # kcal/mol-K
 T = 298.0  # K
 
 
-<<<<<<< HEAD
-@pytest.fixture
-def init_state(state_number):
-    pair = Pair("0", "1", potential=mie(r, 1.0, 1.0))
-    topology_filename = get_fn("final.hoomdxml")
-    traj_filename = get_fn("state{0}/query.dcd".format(state_number))
-    t = md.load(traj_filename, top=topology_filename)
-    pair_list = t.top.select_pairs('name "0"', 'name "1"')
-    rdf_filename = get_fn("state{0}/target-rdf.txt".format(state_number))
-    rdf = np.loadtxt(rdf_filename)
-    alpha = 0.5
-    state_dir = get_fn("state{0}/".format(state_number))
-    state = State(k_B * T, state_dir=state_dir, top_file="sys.hoomdxml", name="state0")
-    pair.add_state(state, rdf, alpha, pair_list)
-    return pair, state, rdf
-
-
-def test_pair_name():
-    pair, state, rdf = init_state(0)
-    assert pair.name == "0-1"
-
-
-def test_save_table_potential():
-    pair = Pair("A", "B", potential=mie(r, 1.0, 1.0))
-    pair.potential_file = tempfile.mkstemp()[1]
-    pair.save_table_potential(r, dr)
-    assert os.path.isfile(pair.potential_file)
-
-
-def test_add_state():
-    pair, state, rdf = init_state(0)
-    assert np.array_equal(pair.states[state]["target_rdf"], rdf)
-    assert pair.states[state]["current_rdf"] is None
-    assert pair.states[state]["alpha"] == 0.5
-    assert len(pair.states[state]["pair_indices"]) == 145152
-    assert len(pair.states[state]["f_fit"]) == 0
-
-
-def test_calc_current_rdf_no_smooth():
-    pair, state, rdf = init_state(0)
-    state.reload_query_trajectory()
-    pair.compute_current_rdf(state, r_range, n_bins, smooth=False, max_frames=1e3)
-    assert pair.states[state]["current_rdf"] is not None
-    assert len(pair.states[state]["f_fit"]) > 0
-
-
-def test_calc_current_rdf_smooth():
-    pair, state, rdf = init_state(0)
-    state.reload_query_trajectory()
-    pair.compute_current_rdf(state, r_range, n_bins, smooth=True, max_frames=1e3)
-    assert pair.states[state]["current_rdf"] is not None
-    assert len(pair.states[state]["f_fit"]) > 0
-
-
-def test_save_current_rdf():
-    pair, state, rdf = init_state(0)
-    state.reload_query_trajectory()
-    pair.compute_current_rdf(state, r_range, n_bins, smooth=True, max_frames=1e3)
-    pair.save_current_rdf(state, 0, 0.1 / 6.0)
-    if not os.path.isdir("rdfs"):
-        os.system("mkdir rdfs")
-    assert os.path.isfile("rdfs/pair_0-1-state_state0-step0.txt")
-
-
-def test_update_potential():
-    """Make sure the potential changes after calculating RDF"""
-    pair, state, rdf = init_state(0)
-    state.reload_query_trajectory()
-    pair.compute_current_rdf(state, r_range, n_bins, smooth=True, max_frames=1e3)
-    pair.update_potential(np.arange(0, 2.5 + dr, dr), r_switch=1.8)
-    assert not np.array_equal(pair.potential, pair.previous_potential)
-
-
-def test_select_pairs():
-    """Test selecting pairs with exclusions"""
-    pair = Pair("tail", "tail", potential=mie(r, 1.0, 1.0))
-    alpha = 0.5
-    state_dir = get_fn("state0/")
-    state = State(
-        k_B * T, state_dir=state_dir, top_file=get_fn("2chains.hoomdxml"), name="state0"
-    )
-    rdf_filename = get_fn("state0/target-rdf.txt")
-    rdf = np.loadtxt(rdf_filename)
-    pair.add_state(state, rdf, alpha)
-    pair.select_pairs(state, exclude_up_to=3)
-    assert pair.states[state]["pair_indices"].shape[0] == 162
-=======
 class TestPair(BaseTest):
     def test_pair_name(self, state0):
         pair, state, rdf = state0
-        assert pair.name == '0-1'
+        assert pair.name == "0-1"
 
     def test_save_table_potential(self):
-        pair = Pair('A', 'B', potential=mie(r, 1.0, 1.0))
+        pair = Pair("A", "B", potential=mie(r, 1.0, 1.0))
         pair.potential_file = tempfile.mkstemp()[1]
         pair.save_table_potential(r, dr)
         assert os.path.isfile(pair.potential_file)
 
     def test_add_state(self, state0):
         pair, state, rdf = state0
-        assert np.array_equal(pair.states[state]['target_rdf'], rdf)
-        assert pair.states[state]['current_rdf'] is None
-        assert pair.states[state]['alpha'] == 0.5
-        assert len(pair.states[state]['pair_indices']) == 145152
-        assert len(pair.states[state]['f_fit']) == 0
+        assert np.array_equal(pair.states[state]["target_rdf"], rdf)
+        assert pair.states[state]["current_rdf"] is None
+        assert pair.states[state]["alpha"] == 0.5
+        assert len(pair.states[state]["pair_indices"]) == 145152
+        assert len(pair.states[state]["f_fit"]) == 0
 
     def test_calc_current_rdf_no_smooth(self, state0):
         pair, state, rdf = state0
         state.reload_query_trajectory()
-        pair.compute_current_rdf(state, r_range, n_bins, smooth=False, max_frames=1e3)
-        assert pair.states[state]['current_rdf'] is not None
-        assert len(pair.states[state]['f_fit']) > 0
-
+        pair.compute_current_rdf(
+            state, r_range, n_bins, smooth=False, max_frames=1e3
+        )
+        assert pair.states[state]["current_rdf"] is not None
+        assert len(pair.states[state]["f_fit"]) > 0
 
     def test_calc_current_rdf_smooth(self, state0):
         pair, state, rdf = state0
         state.reload_query_trajectory()
-        pair.compute_current_rdf(state, r_range, n_bins, smooth=True, max_frames=1e3)
-        assert pair.states[state]['current_rdf'] is not None
-        assert len(pair.states[state]['f_fit']) > 0
-
+        pair.compute_current_rdf(
+            state, r_range, n_bins, smooth=True, max_frames=1e3
+        )
+        assert pair.states[state]["current_rdf"] is not None
+        assert len(pair.states[state]["f_fit"]) > 0
 
     def test_save_current_rdf(self, state0):
         pair, state, rdf = state0
         state.reload_query_trajectory()
-        pair.compute_current_rdf(state, r_range, n_bins, smooth=True, max_frames=1e3)
-        pair.save_current_rdf(state, 0, 0.1/6.0)
-        if not os.path.isdir('rdfs'):
-            os.system('mkdir rdfs')
-        assert os.path.isfile('rdfs/pair_0-1-state_state0-step0.txt')
+        pair.compute_current_rdf(
+            state, r_range, n_bins, smooth=True, max_frames=1e3
+        )
+        pair.save_current_rdf(state, 0, 0.1 / 6.0)
+        if not os.path.isdir("rdfs"):
+            os.system("mkdir rdfs")
+        assert os.path.isfile("rdfs/pair_0-1-state_state0-step0.txt")
 
     def test_update_potential(self, state0):
         """Make sure the potential changes after calculating RDF"""
         pair, state, rdf = state0
         state.reload_query_trajectory()
-        pair.compute_current_rdf(state, r_range, n_bins, smooth=True, max_frames=1e3)
-        pair.update_potential(np.arange(0, 2.5+dr, dr), r_switch=1.8)
+        pair.compute_current_rdf(
+            state, r_range, n_bins, smooth=True, max_frames=1e3
+        )
+        pair.update_potential(np.arange(0, 2.5 + dr, dr), r_switch=1.8)
         assert not np.array_equal(pair.potential, pair.previous_potential)
 
     def test_select_pairs(self):
         """Test selecting pairs with exclusions"""
-        pair = Pair('tail', 'tail', potential=mie(r, 1.0, 1.0))
+        pair = Pair("tail", "tail", potential=mie(r, 1.0, 1.0))
         alpha = 0.5
-        state_dir = get_fn('state0/')
-        state = State(k_B*T, state_dir=state_dir,
-                      top_file=get_fn('2chains.hoomdxml'), name='state0')
-        rdf_filename = get_fn('state0/target-rdf.txt')
+        state_dir = get_fn("state0/")
+        state = State(
+            k_B * T,
+            state_dir=state_dir,
+            top_file=get_fn("2chains.hoomdxml"),
+            name="state0",
+        )
+        rdf_filename = get_fn("state0/target-rdf.txt")
         rdf = np.loadtxt(rdf_filename)
         pair.add_state(state, rdf, alpha)
         pair.select_pairs(state, exclude_up_to=3)
-        assert pair.states[state]['pair_indices'].shape[0] == 162
->>>>>>> 5ff1b6f9
+        assert pair.states[state]["pair_indices"].shape[0] == 162