import pytest

from msibi.optimize import MSIBI
from .base_test import BaseTest


n_bins = 151


<<<<<<< HEAD
def test_msibi_init_single_cutoff():
    opt = MSIBI(2.5, n_bins)
    assert opt.pot_cutoff == opt.rdf_cutoff
    assert opt.n_rdf_points == n_bins
    assert opt.rdf_n_bins == n_bins
    assert opt.r_switch == 14.6 / 6.0
    assert opt.dr == 0.1 / 6.0
    assert opt.smooth_rdfs is False
    assert opt.rdf_r_range.shape[0] == 2
    assert opt.pot_r.shape[0] == n_bins


def test_msibi_init_multiple_cutoff():
    opt = MSIBI(2.5, n_bins, pot_cutoff=2.0)
    assert opt.pot_cutoff != opt.rdf_cutoff
    assert opt.n_rdf_points == n_bins
    assert opt.rdf_n_bins == n_bins
    assert opt.r_switch == 11.6 / 6.0
    assert opt.dr == 0.1 / 6.0
    assert opt.smooth_rdfs is False
    assert opt.rdf_r_range.shape[0] == 2
    assert opt.pot_r.shape[0] != n_bins
    assert opt.pot_r.shape[0] == 121


def test_msibi_optimize_states():
    pair, state0, rdf = init_state(0)
    opt = MSIBI(2.5, n_bins, pot_cutoff=2.5)
    opt.optimize([state0], [pair], n_iterations=0, engine="hoomd")


def test_rdf_length():
    pair, state0, rdf = init_state(0)
    opt = MSIBI(2.5, n_bins + 1, pot_cutoff=2.5)
    with pytest.raises(ValueError):
        opt.optimize([state0], [pair], n_iterations=0, engine="hoomd")
=======
class TestMSIBI(BaseTest):
    def test_msibi_init_single_cutoff(self):
        opt = MSIBI(2.5, n_bins)
        assert opt.pot_cutoff == opt.rdf_cutoff
        assert opt.n_rdf_points == n_bins
        assert opt.rdf_n_bins == n_bins
        assert opt.r_switch == 14.6/6.0
        assert opt.dr == 0.1/6.0
        assert opt.smooth_rdfs is False
        assert opt.rdf_r_range.shape[0] == 2
        assert opt.pot_r.shape[0] == n_bins

    def test_msibi_init_multiple_cutoff(self):
        opt = MSIBI(2.5, n_bins, pot_cutoff=2.0)
        assert opt.pot_cutoff != opt.rdf_cutoff
        assert opt.n_rdf_points == n_bins
        assert opt.rdf_n_bins == n_bins
        assert opt.r_switch == 11.6/6.0
        assert opt.dr == 0.1/6.0
        assert opt.smooth_rdfs is False
        assert opt.rdf_r_range.shape[0] == 2
        assert opt.pot_r.shape[0] != n_bins
        assert opt.pot_r.shape[0] == 121

    def test_msibi_optimize_states(self, state0):
        pair, state, rdf = state0
        opt = MSIBI(2.5, n_bins, pot_cutoff=2.5)
        opt.optimize([state], [pair], n_iterations=0, engine='hoomd')

    def test_rdf_length(self, state0):
        pair, state, rdf = state0
        opt = MSIBI(2.5, n_bins + 1, pot_cutoff=2.5)
        with pytest.raises(ValueError):
            opt.optimize([state], [pair], n_iterations=0, engine='hoomd')
>>>>>>> 5ff1b6f9
<|MERGE_RESOLUTION|>--- conflicted
+++ resolved
@@ -7,52 +7,14 @@
 n_bins = 151
 
 
-<<<<<<< HEAD
-def test_msibi_init_single_cutoff():
-    opt = MSIBI(2.5, n_bins)
-    assert opt.pot_cutoff == opt.rdf_cutoff
-    assert opt.n_rdf_points == n_bins
-    assert opt.rdf_n_bins == n_bins
-    assert opt.r_switch == 14.6 / 6.0
-    assert opt.dr == 0.1 / 6.0
-    assert opt.smooth_rdfs is False
-    assert opt.rdf_r_range.shape[0] == 2
-    assert opt.pot_r.shape[0] == n_bins
-
-
-def test_msibi_init_multiple_cutoff():
-    opt = MSIBI(2.5, n_bins, pot_cutoff=2.0)
-    assert opt.pot_cutoff != opt.rdf_cutoff
-    assert opt.n_rdf_points == n_bins
-    assert opt.rdf_n_bins == n_bins
-    assert opt.r_switch == 11.6 / 6.0
-    assert opt.dr == 0.1 / 6.0
-    assert opt.smooth_rdfs is False
-    assert opt.rdf_r_range.shape[0] == 2
-    assert opt.pot_r.shape[0] != n_bins
-    assert opt.pot_r.shape[0] == 121
-
-
-def test_msibi_optimize_states():
-    pair, state0, rdf = init_state(0)
-    opt = MSIBI(2.5, n_bins, pot_cutoff=2.5)
-    opt.optimize([state0], [pair], n_iterations=0, engine="hoomd")
-
-
-def test_rdf_length():
-    pair, state0, rdf = init_state(0)
-    opt = MSIBI(2.5, n_bins + 1, pot_cutoff=2.5)
-    with pytest.raises(ValueError):
-        opt.optimize([state0], [pair], n_iterations=0, engine="hoomd")
-=======
 class TestMSIBI(BaseTest):
     def test_msibi_init_single_cutoff(self):
         opt = MSIBI(2.5, n_bins)
         assert opt.pot_cutoff == opt.rdf_cutoff
         assert opt.n_rdf_points == n_bins
         assert opt.rdf_n_bins == n_bins
-        assert opt.r_switch == 14.6/6.0
-        assert opt.dr == 0.1/6.0
+        assert opt.r_switch == 14.6 / 6.0
+        assert opt.dr == 0.1 / 6.0
         assert opt.smooth_rdfs is False
         assert opt.rdf_r_range.shape[0] == 2
         assert opt.pot_r.shape[0] == n_bins
@@ -62,8 +24,8 @@
         assert opt.pot_cutoff != opt.rdf_cutoff
         assert opt.n_rdf_points == n_bins
         assert opt.rdf_n_bins == n_bins
-        assert opt.r_switch == 11.6/6.0
-        assert opt.dr == 0.1/6.0
+        assert opt.r_switch == 11.6 / 6.0
+        assert opt.dr == 0.1 / 6.0
         assert opt.smooth_rdfs is False
         assert opt.rdf_r_range.shape[0] == 2
         assert opt.pot_r.shape[0] != n_bins
@@ -72,11 +34,10 @@
     def test_msibi_optimize_states(self, state0):
         pair, state, rdf = state0
         opt = MSIBI(2.5, n_bins, pot_cutoff=2.5)
-        opt.optimize([state], [pair], n_iterations=0, engine='hoomd')
+        opt.optimize([state], [pair], n_iterations=0, engine="hoomd")
 
     def test_rdf_length(self, state0):
         pair, state, rdf = state0
         opt = MSIBI(2.5, n_bins + 1, pot_cutoff=2.5)
         with pytest.raises(ValueError):
-            opt.optimize([state], [pair], n_iterations=0, engine='hoomd')
->>>>>>> 5ff1b6f9
+            opt.optimize([state], [pair], n_iterations=0, engine="hoomd")