--- conflicted
+++ resolved
@@ -95,7 +95,7 @@
         pairs,
         n_iterations=10,
         start_iteration=0,
-        engine="hoomd", 
+        engine="hoomd",
     ):
         """Optimize the pair potentials
 
@@ -124,19 +124,9 @@
         """
 
         if engine == "hoomd":
-<<<<<<< HEAD
-            try:
-                import hoomd
-                HOOMD_VERSION = 2
-            except ImportError:
-                raise ImportError("Cannot import hoomd")
-
-        else:  # don't need a hoomd version if not using hoomd
-=======
             import hoomd
             HOOMD_VERSION = 2
-        else: 
->>>>>>> 3e2657d9
+        else:
             HOOMD_VERSION = None
 
         if self.verbose:
