--- conflicted
+++ resolved
@@ -1,18 +1,6 @@
 name: msibi
 channels:
 - conda-forge
-<<<<<<< HEAD
-- omnia
-- defaults
-dependencies:
-- numpy
-- mdtraj
-- hoomd
-- jupyterlab
-- nodejs >=10
-- mdanalysis
-- freud
-=======
 dependencies:
 - freud=2.4.1
 - gsd=2.4.1
@@ -24,4 +12,6 @@
 - python=3.7
 - pytest=6.2.2
 - pytest-cov=2.11.1
->>>>>>> 5ff1b6f9
+- jupyterlab
+- ipython=7.10.0
+- nodejs >=10